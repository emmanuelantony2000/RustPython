--- conflicted
+++ resolved
@@ -109,16 +109,13 @@
         "__getitem__",
         context.new_rustfunc(range_getitem),
     );
-<<<<<<< HEAD
     context.set_attr(&range_type, "__repr__", context.new_rustfunc(range_repr));
-=======
     context.set_attr(&range_type, "__bool__", context.new_rustfunc(range_bool));
     context.set_attr(
         &range_type,
         "__contains__",
         context.new_rustfunc(range_contains),
     );
->>>>>>> 07fd61f5
     context.set_attr(&range_type, "index", context.new_rustfunc(range_index));
 }
 
@@ -251,7 +248,6 @@
     }
 }
 
-<<<<<<< HEAD
 fn range_repr(vm: &mut VirtualMachine, args: PyFuncArgs) -> PyResult {
     arg_check!(vm, args, required = [(zelf, Some(vm.ctx.range_type()))]);
 
@@ -261,7 +257,8 @@
     };
 
     Ok(vm.ctx.new_str(s))
-=======
+}
+
 fn range_bool(vm: &mut VirtualMachine, args: PyFuncArgs) -> PyResult {
     arg_check!(vm, args, required = [(zelf, Some(vm.ctx.range_type()))]);
 
@@ -288,7 +285,6 @@
     } else {
         unreachable!()
     }
->>>>>>> 07fd61f5
 }
 
 fn range_index(vm: &mut VirtualMachine, args: PyFuncArgs) -> PyResult {
