--- conflicted
+++ resolved
@@ -766,9 +766,11 @@
 
         self.emit(Instruction::LoadName {
             name: "__name__".to_string(),
+            scope: bytecode::NameScope::Local,
         });
         self.emit(Instruction::StoreName {
             name: "__module__".to_string(),
+            scope: bytecode::NameScope::Local,
         });
         self.compile_statements(new_body)?;
         self.emit(Instruction::LoadConst {
@@ -836,14 +838,8 @@
         self.store_docstring(doc_str);
         self.apply_decorators(decorator_list);
 
-<<<<<<< HEAD
         self.store_name(name);
-=======
-        self.emit(Instruction::StoreName {
-            name: name.to_string(),
-        });
         self.current_qualified_path = old_qualified_path;
->>>>>>> be4e3170
         self.in_loop = was_in_loop;
         Ok(())
     }
